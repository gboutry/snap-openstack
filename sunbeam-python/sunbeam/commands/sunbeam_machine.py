# Copyright (c) 2023 Canonical Ltd.
#
# Licensed under the Apache License, Version 2.0 (the "License");
# you may not use this file except in compliance with the License.
# You may obtain a copy of the License at
#
#    http://www.apache.org/licenses/LICENSE-2.0
#
# Unless required by applicable law or agreed to in writing, software
# distributed under the License is distributed on an "AS IS" BASIS,
# WITHOUT WARRANTIES OR CONDITIONS OF ANY KIND, either express or
# implied.
# See the License for the specific language governing permissions and
# limitations under the License.

import logging

from sunbeam.clusterd.client import Client
from sunbeam.jobs.juju import MODEL, JujuHelper
from sunbeam.jobs.manifest import Manifest
from sunbeam.jobs.steps import (
    AddMachineUnitsStep,
    DeployMachineApplicationStep,
    RemoveMachineUnitStep,
)

LOG = logging.getLogger(__name__)
CONFIG_KEY = "TerraformVarsSunbeamMachine"
APPLICATION = "sunbeam-machine"
SUNBEAM_MACHINE_APP_TIMEOUT = 180  # 3 minutes, managing the application should be fast
SUNBEAM_MACHINE_UNIT_TIMEOUT = (
    1200  # 20 minutes, adding / removing units can take a long time
)


class DeploySunbeamMachineApplicationStep(DeployMachineApplicationStep):
    """Deploy openstack-hyervisor application using Terraform cloud"""

    def __init__(
        self,
        client: Client,
        manifest: Manifest,
        jhelper: JujuHelper,
<<<<<<< HEAD
        model: str = MODEL,
=======
        refresh: bool = False,
>>>>>>> b1f78431
    ):
        super().__init__(
            client,
            manifest,
            jhelper,
            CONFIG_KEY,
            APPLICATION,
<<<<<<< HEAD
            model,
=======
            MODEL,
            "sunbeam-machine-plan",
>>>>>>> b1f78431
            "Deploy sunbeam-machine",
            "Deploying Sunbeam Machine",
            refresh,
        )

    def get_application_timeout(self) -> int:
        return SUNBEAM_MACHINE_APP_TIMEOUT


class AddSunbeamMachineUnitsStep(AddMachineUnitsStep):
    """Add Sunbeam machine Units."""

    def __init__(
        self,
        client: Client,
        names: list[str] | str,
        jhelper: JujuHelper,
        model: str = MODEL,
    ):
        super().__init__(
            client,
            names,
            jhelper,
            CONFIG_KEY,
            APPLICATION,
            model,
            "Add Sunbeam-machine unit(s)",
            "Adding Sunbeam Machine unit to machine(s)",
        )

    def get_unit_timeout(self) -> int:
        return SUNBEAM_MACHINE_UNIT_TIMEOUT


class RemoveSunbeamMachineStep(RemoveMachineUnitStep):
    """Remove Sunbeam machine Unit."""

    def __init__(self, client: Client, name: str, jhelper: JujuHelper):
        super().__init__(
            client,
            name,
            jhelper,
            CONFIG_KEY,
            APPLICATION,
            MODEL,
            "Remove sunbeam-machine unit",
            f"Removing sunbeam-machine unit from machine {name}",
        )

    def get_unit_timeout(self) -> int:
        return SUNBEAM_MACHINE_UNIT_TIMEOUT<|MERGE_RESOLUTION|>--- conflicted
+++ resolved
@@ -41,11 +41,8 @@
         client: Client,
         manifest: Manifest,
         jhelper: JujuHelper,
-<<<<<<< HEAD
         model: str = MODEL,
-=======
         refresh: bool = False,
->>>>>>> b1f78431
     ):
         super().__init__(
             client,
@@ -53,12 +50,8 @@
             jhelper,
             CONFIG_KEY,
             APPLICATION,
-<<<<<<< HEAD
             model,
-=======
-            MODEL,
             "sunbeam-machine-plan",
->>>>>>> b1f78431
             "Deploy sunbeam-machine",
             "Deploying Sunbeam Machine",
             refresh,
