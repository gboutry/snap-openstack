# Copyright (c) 2023 Canonical Ltd.
#
# Licensed under the Apache License, Version 2.0 (the "License");
# you may not use this file except in compliance with the License.
# You may obtain a copy of the License at
#
#    http://www.apache.org/licenses/LICENSE-2.0
#
# Unless required by applicable law or agreed to in writing, software
# distributed under the License is distributed on an "AS IS" BASIS,
# WITHOUT WARRANTIES OR CONDITIONS OF ANY KIND, either express or
# implied.
# See the License for the specific language governing permissions and
# limitations under the License.

import logging

<<<<<<< HEAD
=======
from sunbeam.clusterd.client import Client
from sunbeam.commands.terraform import TerraformHelper
>>>>>>> ca4b0c78
from sunbeam.jobs.juju import MODEL, JujuHelper
from sunbeam.jobs.manifest import Manifest
from sunbeam.jobs.steps import (
    AddMachineUnitStep,
    DeployMachineApplicationStep,
    RemoveMachineUnitStep,
)

LOG = logging.getLogger(__name__)
CONFIG_KEY = "TerraformVarsSunbeamMachine"
APPLICATION = "sunbeam-machine"
SUNBEAM_MACHINE_APP_TIMEOUT = 180  # 3 minutes, managing the application should be fast
SUNBEAM_MACHINE_UNIT_TIMEOUT = (
    1200  # 20 minutes, adding / removing units can take a long time
)


class DeploySunbeamMachineApplicationStep(DeployMachineApplicationStep):
    """Deploy openstack-hyervisor application using Terraform cloud"""

    def __init__(
        self,
<<<<<<< HEAD
        manifest: Manifest,
        jhelper: JujuHelper,
    ):
        super().__init__(
            manifest,
=======
        client: Client,
        tfhelper: TerraformHelper,
        jhelper: JujuHelper,
    ):
        super().__init__(
            client,
            tfhelper,
>>>>>>> ca4b0c78
            jhelper,
            CONFIG_KEY,
            APPLICATION,
            MODEL,
            "sunbeam-machine-plan",
            "Deploy sunbeam-machine",
            "Deploying Sunbeam Machine",
        )

    def extra_tfvars(self) -> dict:
        return {"machine_model": self.model}

    def get_application_timeout(self) -> int:
        return SUNBEAM_MACHINE_APP_TIMEOUT


class AddSunbeamMachineUnitStep(AddMachineUnitStep):
    """Add Sunbeam machine Unit."""

    def __init__(self, client: Client, name: str, jhelper: JujuHelper):
        super().__init__(
            client,
            name,
            jhelper,
            CONFIG_KEY,
            APPLICATION,
            MODEL,
            "Add Sunbeam-machine unit",
            f"Adding Sunbeam Machine unit to machine {name}",
        )

    def get_unit_timeout(self) -> int:
        return SUNBEAM_MACHINE_UNIT_TIMEOUT


class RemoveSunbeamMachineStep(RemoveMachineUnitStep):
    """Remove Sunbeam machine Unit."""

    def __init__(self, client: Client, name: str, jhelper: JujuHelper):
        super().__init__(
            client,
            name,
            jhelper,
            CONFIG_KEY,
            APPLICATION,
            MODEL,
            "Remove sunbeam-machine unit",
            f"Removing sunbeam-machine unit from machine {name}",
        )

    def get_unit_timeout(self) -> int:
        return SUNBEAM_MACHINE_UNIT_TIMEOUT<|MERGE_RESOLUTION|>--- conflicted
+++ resolved
@@ -15,11 +15,7 @@
 
 import logging
 
-<<<<<<< HEAD
-=======
 from sunbeam.clusterd.client import Client
-from sunbeam.commands.terraform import TerraformHelper
->>>>>>> ca4b0c78
 from sunbeam.jobs.juju import MODEL, JujuHelper
 from sunbeam.jobs.manifest import Manifest
 from sunbeam.jobs.steps import (
@@ -42,21 +38,13 @@
 
     def __init__(
         self,
-<<<<<<< HEAD
+        client: Client,
         manifest: Manifest,
         jhelper: JujuHelper,
     ):
         super().__init__(
+            client,
             manifest,
-=======
-        client: Client,
-        tfhelper: TerraformHelper,
-        jhelper: JujuHelper,
-    ):
-        super().__init__(
-            client,
-            tfhelper,
->>>>>>> ca4b0c78
             jhelper,
             CONFIG_KEY,
             APPLICATION,
