--- conflicted
+++ resolved
@@ -145,12 +145,16 @@
 
     Initialize the sunbeam cluster.
     """
+    client: Client = ctx.obj
+
     # Validate manifest file
     manifest_obj = None
     if manifest:
-        manifest_obj = Manifest.load(manifest_file=manifest, include_defaults=True)
+        manifest_obj = Manifest.load(
+            client, manifest_file=manifest, include_defaults=True
+        )
     else:
-        manifest_obj = Manifest.get_default_manifest()
+        manifest_obj = Manifest.get_default_manifest(client)
 
     LOG.debug(f"Manifest used for deployment: {manifest_obj}")
 
@@ -171,9 +175,7 @@
     cloud_type = snap.config.get("juju.cloud.type")
     cloud_name = snap.config.get("juju.cloud.name")
     juju_bootstrap_args = manifest_obj.juju.bootstrap_args
-
     data_location = snap.paths.user_data
-    client: Client = ctx.obj
 
     preflight_checks = []
     preflight_checks.append(SystemRequirementsCheck())
@@ -191,13 +193,9 @@
 
     plan = []
     plan.append(JujuLoginStep(data_location))
-<<<<<<< HEAD
-    plan.append(ClusterInitStep(roles_to_str_list(roles)))
+    plan.append(ClusterInitStep(client, roles_to_str_list(roles)))
     if manifest:
-        plan.append(AddManifestStep(manifest))
-=======
-    plan.append(ClusterInitStep(client, roles_to_str_list(roles)))
->>>>>>> ca4b0c78
+        plan.append(AddManifestStep(client, manifest))
     plan.append(
         BootstrapJujuStep(
             client,
@@ -224,86 +222,33 @@
     plan3.append(SaveJujuUserLocallyStep(fqdn, data_location))
     run_plan(plan3, console)
 
-<<<<<<< HEAD
-    jhelper = JujuHelper(data_location)
-=======
-    tfhelper = TerraformHelper(
-        path=snap.paths.user_common / "etc" / "deploy-microk8s",
-        plan="microk8s-plan",
-        backend="http",
-        data_location=data_location,
-    )
-    tfhelper_openstack_deploy = TerraformHelper(
-        path=snap.paths.user_common / "etc" / "deploy-openstack",
-        plan="openstack-plan",
-        backend="http",
-        data_location=data_location,
-    )
-    tfhelper_hypervisor_deploy = TerraformHelper(
-        path=snap.paths.user_common / "etc" / "deploy-openstack-hypervisor",
-        plan="hypervisor-plan",
-        backend="http",
-        data_location=data_location,
-    )
-    tfhelper_microceph_deploy = TerraformHelper(
-        path=snap.paths.user_common / "etc" / "deploy-microceph",
-        plan="microceph-plan",
-        backend="http",
-        data_location=data_location,
-    )
-    tfhelper_sunbeam_machine = TerraformHelper(
-        path=snap.paths.user_common / "etc" / "deploy-sunbeam-machine",
-        plan="sunbeam-machine-plan",
-        backend="http",
-        data_location=data_location,
-    )
     jhelper = JujuHelper(client, data_location)
->>>>>>> ca4b0c78
 
     plan4 = []
     plan4.append(
         RegisterJujuUserStep(client, fqdn, CONTROLLER, data_location, replace=True)
     )
     # Deploy sunbeam machine charm
-<<<<<<< HEAD
     plan4.append(TerraformInitStep(manifest_obj.get_tfhelper("sunbeam-machine-plan")))
-    plan4.append(DeploySunbeamMachineApplicationStep(manifest_obj, jhelper))
-    plan4.append(AddSunbeamMachineUnitStep(fqdn, jhelper))
-=======
-    plan4.append(TerraformInitStep(tfhelper_sunbeam_machine))
-    plan4.append(
-        DeploySunbeamMachineApplicationStep(client, tfhelper_sunbeam_machine, jhelper)
-    )
+    plan4.append(DeploySunbeamMachineApplicationStep(client, manifest_obj, jhelper))
     plan4.append(AddSunbeamMachineUnitStep(client, fqdn, jhelper))
->>>>>>> ca4b0c78
     # Deploy Microk8s application during bootstrap irrespective of node role.
     plan4.append(TerraformInitStep(manifest_obj.get_tfhelper("microk8s-plan")))
     plan4.append(
         DeployMicrok8sApplicationStep(
-<<<<<<< HEAD
-            manifest_obj, jhelper, accept_defaults=accept_defaults, preseed_file=preseed
-=======
             client,
-            tfhelper,
+            manifest_obj,
             jhelper,
             accept_defaults=accept_defaults,
             preseed_file=preseed,
->>>>>>> ca4b0c78
         )
     )
     plan4.append(AddMicrok8sUnitStep(client, fqdn, jhelper))
     plan4.append(StoreMicrok8sConfigStep(client, jhelper))
     plan4.append(AddMicrok8sCloudStep(client, jhelper))
     # Deploy Microceph application during bootstrap irrespective of node role.
-<<<<<<< HEAD
     plan4.append(TerraformInitStep(manifest_obj.get_tfhelper("microceph-plan")))
-    plan4.append(DeployMicrocephApplicationStep(manifest_obj, jhelper))
-=======
-    plan4.append(TerraformInitStep(tfhelper_microceph_deploy))
-    plan4.append(
-        DeployMicrocephApplicationStep(client, tfhelper_microceph_deploy, jhelper)
-    )
->>>>>>> ca4b0c78
+    plan4.append(DeployMicrocephApplicationStep(client, manifest_obj, jhelper))
 
     if is_storage_node:
         plan4.append(AddMicrocephUnitStep(client, fqdn, jhelper))
@@ -318,17 +263,10 @@
         )
 
     if is_control_node:
-<<<<<<< HEAD
         plan4.append(TerraformInitStep(manifest_obj.get_tfhelper("openstack-plan")))
-        plan4.append(DeployControlPlaneStep(manifest_obj, jhelper, topology, database))
-=======
-        plan4.append(TerraformInitStep(tfhelper_openstack_deploy))
         plan4.append(
-            DeployControlPlaneStep(
-                client, tfhelper_openstack_deploy, jhelper, topology, database
-            )
-        )
->>>>>>> ca4b0c78
+            DeployControlPlaneStep(client, manifest_obj, jhelper, topology, database)
+        )
 
     run_plan(plan4, console)
 
@@ -341,20 +279,8 @@
     # NOTE(jamespage):
     # As with MicroCeph, always deploy the openstack-hypervisor charm
     # and add a unit to the bootstrap node if required.
-<<<<<<< HEAD
     plan5.append(TerraformInitStep(manifest_obj.get_tfhelper("hypervisor-plan")))
-    plan5.append(DeployHypervisorApplicationStep(manifest_obj, jhelper))
-=======
-    plan5.append(TerraformInitStep(tfhelper_hypervisor_deploy))
-    plan5.append(
-        DeployHypervisorApplicationStep(
-            client,
-            tfhelper_hypervisor_deploy,
-            tfhelper_openstack_deploy,
-            jhelper,
-        )
-    )
->>>>>>> ca4b0c78
+    plan5.append(DeployHypervisorApplicationStep(client, manifest_obj, jhelper))
     if is_compute_node:
         plan5.append(AddHypervisorUnitStep(client, fqdn, jhelper))
 
