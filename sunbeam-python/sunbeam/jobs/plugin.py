# Copyright (c) 2023 Canonical Ltd.
#
# Licensed under the Apache License, Version 2.0 (the "License");
# you may not use this file except in compliance with the License.
# You may obtain a copy of the License at
#
#    http://www.apache.org/licenses/LICENSE-2.0
#
# Unless required by applicable law or agreed to in writing, software
# distributed under the License is distributed on an "AS IS" BASIS,
# WITHOUT WARRANTIES OR CONDITIONS OF ANY KIND, either express or
# implied.
# See the License for the specific language governing permissions and
# limitations under the License.

import importlib
import logging
import sys
from pathlib import Path
from typing import Dict, List, Optional

import click
import yaml
from snaphelpers import Snap

from sunbeam import utils
from sunbeam.clusterd.client import Client
from sunbeam.clusterd.service import (
    ClusterServiceUnavailableException,
    ConfigItemNotFoundException,
)
from sunbeam.jobs.common import read_config
from sunbeam.jobs.deployment import Deployment

LOG = logging.getLogger(__name__)
PLUGIN_YAML = "plugins.yaml"
# Plugin-<repo plugin name>
EXTERNAL_REPO_PLUGIN_KEY = "Plugin-repo"


class PluginManager:
    """Class to expose functions to interact with plugins.

    Implement the functions required either by sunbeam
    cli or any other cluster operations that need to be
    triggered on all or some of the plugins.
    """

    @classmethod
    def get_external_plugins_base_path(cls) -> Path:
        """Returns the path in snap where external repos are cloned."""
        return Snap().paths.user_data / "plugins"

    @classmethod
    def get_core_plugins_path(cls) -> Path:
        """Returns the path where the core plugins are defined."""
        return Path(__file__).parent.parent / "plugins"

    @classmethod
    def get_plugins_map(
        cls,
        plugin_file: Path,
        raise_exception: bool = False,
    ) -> Dict[str, type]:
        """Return dict of {plugin name: plugin class} from plugin yaml.

        :param plugin_file: Plugin yaml file
        :param raise_exception: If set to true, raises an exception in case
                                plugin class is not loaded. By default, ignores
                                by logging the error message.

        :returns: Dict of plugin classes
        :raises: ModuleNotFoundError or AttributeError
        """
        plugins_yaml = {}
        with plugin_file.open() as file:
            plugins_yaml = yaml.safe_load(file)

        plugins = plugins_yaml.get("sunbeam-plugins", {}).get("plugins", [])
        plugin_classes = {}

        for plugin in plugins:
            module = None
            plugin_class = plugin.get("path")
            if plugin_class is None:
                continue
            module_class_ = plugin_class.rsplit(".", 1)
            try:
                module = importlib.import_module(module_class_[0])
                plugin_class = getattr(module, module_class_[1])
                plugin_classes[plugin["name"]] = plugin_class
            # Catching Exception instead of specific errors as plugins
            # can raise any exception based on implementation.
            except Exception as e:
                # Exceptions observed so far
                # ModuleNotFoundError, AttributeError, NameError
                LOG.debug(str(e))
                LOG.warning(f"Ignored loading plugin: {plugin_class}")
                if raise_exception:
                    raise e

                continue

        LOG.debug(f"Plugin classes: {plugin_classes}")
        return plugin_classes

    @classmethod
    def get_plugin_classes(
        cls, plugin_file: Path, raise_exception: bool = False
    ) -> List[type]:
        """Return a list of plugin classes from plugin yaml.

        :param plugin_file: Plugin yaml file
        :param raise_exception: If set to true, raises an exception in case
                                plugin class is not loaded. By default, ignores
                                by logging the error message.

        :returns: List of plugin classes
        :raises: ModuleNotFoundError or AttributeError
        """
        return list(cls.get_plugins_map(plugin_file, raise_exception).values())

    @classmethod
    def get_all_plugin_classes(cls) -> List[type]:
        """Return a lsit of plugin classes from all repositories."""
        core_plugin_file = cls.get_core_plugins_path() / PLUGIN_YAML
        plugins = cls.get_plugin_classes(core_plugin_file)
        for path in cls.get_external_plugins_base_path().glob("*"):
            if not path.is_dir():
                continue
            plugins.extend(cls.get_plugin_classes(path / PLUGIN_YAML))
        return plugins

    @classmethod
    def get_all_external_repos(cls, client: Client, detail: bool = False) -> list:
        """Return all external repos stored in DB.

        Returns just names by default, the format will be
        [<repo1>, <repo2>,...]
        If details is True, returns names and git repo, branch details.
        The format will be
        [
            {"name": <repo1>, "git_repo": <repo url>, "git_branch": <repo branch>},
            {"name": <repo2>, "git_repo": <repo url>, "git_branch": <repo branch>},
            ...
        ]

        :param client: Clusterd client object.
        :param detail: If true, includes repo path and branch as well.
        :returns: List of repos.
        """
        try:
            config = read_config(client, EXTERNAL_REPO_PLUGIN_KEY)
            if detail:
                return config.get("repos", [])
            else:
                repos = [
                    repo.get("name")
                    for repo in config.get("repos", [])
                    if "name" in repo
                ]
                return repos
        except (ConfigItemNotFoundException, ClusterServiceUnavailableException) as e:
            LOG.debug(str(e))
            return []

    @classmethod
    def get_plugins(cls, deployment: Deployment, repos: Optional[list] = []) -> dict:
        """Returns list of plugin name and description.

        Get all plugins information for each repo specified in repos.
        If repos is None or empty list, get plugins for all the repos
        including the internal plugins in snap-openstack repo. Repo name
        core is reserved for internal plugins in snap-openstack repo.

        :param deployment: Deployment instance.
        :param repos: List of repos
        :returns: Dictionary of repo with plugin name and description

        Sample output:
        {
            "core": {
                [
                    ("pro", "Ubuntu pro management plugin"),
                    ("repo", "External plugin repo management"
                ]
            }
        }
        """
        if not repos:
            repos.append("core")
            repos.extend(cls.get_all_external_repos(deployment.get_client()))

        plugins = {}
        for repo in repos:
            if repo == "core":
                plugin_file = cls.get_core_plugins_path() / PLUGIN_YAML
            else:
                plugin_file = cls.get_external_plugins_base_path() / repo / PLUGIN_YAML

            plugins_yaml = {}
            with plugin_file.open() as file:
                plugins_yaml = yaml.safe_load(file)

            plugins_list = plugins_yaml.get("sunbeam-plugins", {}).get("plugins", {})
            plugins[repo] = []
            plugins[repo].extend(
                [
                    (plugin.get("name"), plugin.get("description"))
                    for plugin in plugins_list
                ]
            )

        return plugins

    @classmethod
    def enabled_plugins(
        cls, deployment: Deployment, repos: Optional[list] = []
    ) -> list:
        """Returns plugin names that are enabled.

        Get all plugins from the list of repos and return plugins that have enabled
        as True.
        Repo name core is reserved for internal plugins in snap-openstack repo.
        If repos is None or empty list, get plugins from all repos defined in
        cluster db including the internal plugins.

        :param deployment: Deployment instance.
        :param repos: List of repos
        :returns: List of enabled plugins
        """
        enabled_plugins = []
        if not repos:
            repos.append("core")
            repos.extend(cls.get_all_external_repos(deployment.get_client()))

        for repo in repos:
            if repo == "core":
                plugin_file = cls.get_core_plugins_path() / PLUGIN_YAML
            else:
                plugin_file = cls.get_external_plugins_base_path() / repo / PLUGIN_YAML
                plugin_repo_path = str(plugin_file.parent)
                if plugin_repo_path not in sys.path:
                    sys.path.append(plugin_repo_path)

            # If the repo folder is already deleted
            if not plugin_file.exists():
                LOG.debug(
                    f"Discarding loading plugins for repo {repo} as Plugin "
                    "yaml does not exist"
                )
                continue

            for plugin in cls.get_plugin_classes(plugin_file):
                p = plugin(deployment)
                if hasattr(plugin, "enabled") and p.enabled:
                    enabled_plugins.append(p.name)

        LOG.debug(f"Enabledplugins in repos {repos}: {enabled_plugins}")
        return enabled_plugins

    @classmethod
    def get_all_plugin_manifests(cls, deployment: Deployment) -> dict:
        manifest = {}
        plugins = cls.get_all_plugin_classes()
        for klass in plugins:
            plugin = klass(deployment)
            m_dict = plugin.manifest_defaults()
            utils.merge_dict(manifest, m_dict)

        return manifest

    @classmethod
    def get_all_plugin_manfiest_tfvar_map(cls, deployment: Deployment) -> dict:
        tfvar_map = {}
        plugins = cls.get_all_plugin_classes()
        for klass in plugins:
            plugin = klass(deployment)
            m_dict = plugin.manifest_attributes_tfvar_map()
            utils.merge_dict(tfvar_map, m_dict)

        return tfvar_map

    @classmethod
    def add_manifest_section(cls, deployment: Deployment, software_config) -> None:
        plugins = cls.get_all_plugin_classes()
        for klass in plugins:
            plugin = klass(deployment)
            plugin.add_manifest_section(software_config)

    @classmethod
<<<<<<< HEAD
    def get_all_charms_in_openstack_plan(cls, deployment: Deployment) -> list:
=======
    def get_preseed_questions_content(cls, client: Client) -> None:
        content = []
        plugins = cls.get_all_plugin_classes()
        for klass in plugins:
            plugin = klass(client)
            content.extend(plugin.preseed_questions_content())

        return content

    @classmethod
    def get_all_charms_in_openstack_plan(cls, client: Client) -> list:
>>>>>>> 574c6b2c
        charms = []
        plugins = cls.get_all_plugin_classes()
        for klass in plugins:
            plugin = klass(deployment)
            m_dict = plugin.manifest_attributes_tfvar_map()
            charms_from_plugin = list(
                m_dict.get("openstack-plan", {}).get("charms", {}).keys()
            )
            charms.extend(charms_from_plugin)

        return charms

    @classmethod
    def register(
        cls,
        deployment: Deployment,
        cli: click.Group,
    ) -> None:
        """Register the plugins.

        Register both the core plugins in snap-openstack repo and the plugins
        in the external repos added to sunbeam by the user. Once registeted,
        all the commands/groups defined by plugins will be shown as part of
        sunbeam cli.

        :param deployment: Deployment instance.
        :param cli: Main click group for sunbeam cli.
        """
        LOG.debug("Registering core plugins")
        core_plugin_file = cls.get_core_plugins_path() / PLUGIN_YAML
        for plugin in cls.get_plugin_classes(core_plugin_file):
            try:
                plugin(deployment).register(cli)
            except ValueError as e:
                LOG.debug("Failed to register plugin: %r", str(plugin))
                if "Clusterd address" in str(e):
                    LOG.debug(
                        "Clusterd address not found. Ignoring plugin registration."
                    )
                    continue
                raise e
        try:
            client = deployment.get_client()
        except ValueError as e:
            if "Clusterd address" in str(e):
                LOG.debug(
                    "Clusterd address unset. Ignoring external plugin registration."
                )
                return
            raise e
        repos = cls.get_all_external_repos(client)
        LOG.debug(f"Registering external repo plugins {repos}")
        for repo in repos:
            plugin_file = cls.get_external_plugins_base_path() / repo / PLUGIN_YAML
            plugin_repo_path = str(plugin_file.parent)
            if plugin_repo_path not in sys.path:
                sys.path.append(plugin_repo_path)

            # If the repo folder is already deleted
            if not plugin_file.exists():
                continue

            for plugin in cls.get_plugin_classes(plugin_file):
                plugin(deployment).register(cli)

    @classmethod
    def resolve_plugin(cls, repo: str, plugin: str) -> Optional[type]:
        """Resolve a plugin name to a class.

        Lookup core and external plugins to find a plugin with the given name.
        """
        if repo == "core":
            plugin_file = cls.get_core_plugins_path() / PLUGIN_YAML
        else:
            plugin_file = cls.get_external_plugins_base_path() / repo / PLUGIN_YAML
        plugins = cls.get_plugins_map(plugin_file)

        return plugins.get(plugin)

    @classmethod
    def is_plugin_version_changed(cls, plugin) -> bool:
        """Check if plugin version is changed.

        Compare the plugin version in the database and the newly loaded one
        from plugins.yaml. Return true if versions are different.

        :param plugin: Plugin object
        :returns: True if versions are different.
        """
        LOG.debug("In plugin version changed check")
        if not hasattr(plugin, "get_plugin_info") or not hasattr(plugin, "version"):
            raise AttributeError("Plugin is not a valid plugin class")
        return not plugin.get_plugin_info().get("version", "0.0.0") == str(
            plugin.version
        )

    @classmethod
    def update_plugins(
        cls,
        deployment: Deployment,
        repos: Optional[list] = [],
        upgrade_release: bool = False,
    ) -> None:
        """Call plugin upgrade hooks.

        Get all the plugins defined in repos and call the corresponding plugin
        upgrade hooks if the plugin is enabled and version is changed. Do not
        run any upgrade hooks if repos is empty list.

        :param deployment: Deployment instance.
        :param repos: List of repos
        """
        if not repos:
            return

        for repo in repos:
            LOG.debug(f"Upgrading plugins for repo {repo}")
            if repo == "core":
                plugin_file = cls.get_core_plugins_path() / PLUGIN_YAML
            else:
                plugin_file = cls.get_external_plugins_base_path() / repo / PLUGIN_YAML
                plugin_repo_path = str(plugin_file.parent)
                if plugin_repo_path not in sys.path:
                    sys.path.append(plugin_repo_path)

            # If the repo folder is already deleted
            if not plugin_file.exists():
                continue

            for plugin in cls.get_plugin_classes(plugin_file):
                p = plugin(deployment)
                LOG.debug(f"Object created {p.name}")
                if hasattr(plugin, "enabled"):
                    LOG.debug(f"enabled - {p.enabled}")
                if (
                    hasattr(plugin, "enabled")
                    and p.enabled  # noqa W503
                    and hasattr(plugin, "upgrade_hook")  # noqa W503
                ):
                    LOG.debug(f"Upgrading plugin {p.name} defined in repo {repo}")
                    try:
                        p.upgrade_hook(upgrade_release=upgrade_release)
                    except TypeError:
                        LOG.debug(
                            (
                                f"Plugin {p.name} does not support upgrades "
                                "between channels"
                            )
                        )
                        p.upgrade_hook()<|MERGE_RESOLUTION|>--- conflicted
+++ resolved
@@ -289,21 +289,17 @@
             plugin.add_manifest_section(software_config)
 
     @classmethod
-<<<<<<< HEAD
-    def get_all_charms_in_openstack_plan(cls, deployment: Deployment) -> list:
-=======
-    def get_preseed_questions_content(cls, client: Client) -> None:
+    def get_preseed_questions_content(cls, deployment: Deployment) -> list:
         content = []
         plugins = cls.get_all_plugin_classes()
         for klass in plugins:
-            plugin = klass(client)
+            plugin = klass(deployment)
             content.extend(plugin.preseed_questions_content())
 
         return content
 
     @classmethod
-    def get_all_charms_in_openstack_plan(cls, client: Client) -> list:
->>>>>>> 574c6b2c
+    def get_all_charms_in_openstack_plan(cls, deployment: Deployment) -> list:
         charms = []
         plugins = cls.get_all_plugin_classes()
         for klass in plugins:
