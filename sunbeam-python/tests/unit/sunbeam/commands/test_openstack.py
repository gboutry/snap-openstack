--- conflicted
+++ resolved
@@ -24,11 +24,6 @@
     DeployControlPlaneStep,
     PatchLoadBalancerServicesStep,
     ReapplyOpenStackTerraformPlanStep,
-<<<<<<< HEAD
-    compute_ceph_replica_scale,
-=======
-    ResizeControlPlaneStep,
->>>>>>> 574c6b2c
     compute_ha_scale,
     compute_ingress_scale,
     compute_os_api_scale,
